--- conflicted
+++ resolved
@@ -181,7 +181,6 @@
 ```
 
 We use the `record_to_sample()` function to read the `choices` along with the `target` (which should always be a letter ,e.g. A, B, C, or D). Note that you should not include letter prefixes in the `choices`, as they will be included automatically when presenting the question to the model.
-<<<<<<< HEAD
 
 ### Options
 
@@ -193,19 +192,6 @@
 | `multiple_correct` | By default, multiple choice questions have a single correct answer. Set `multiple_correct=True` if your target has defined multiple correct answers (for example, a `target` of `["B", "C"]`). In this case the model is prompted to provide one or more answers, and the sample is scored correct only if each of these answers are provided. |
 | `shuffle` | If you specify `shuffle=True`, then the order of the answers presented to the model will be randomised (this may or may not affect results, depending on the nature of the questions and the model being evaluated). |
 
-=======
-
-### Options
-
-The following options are available for further customisation of the multiple choice solver:
-
-| Option | Description |
-|------------------------------------|------------------------------------|
-| `template` | Use `template` to provide an alternate prompt template (note that if you do this your template should handle prompting for `multiple_correct` directly if required). |
-| `multiple_correct` | By default, multiple choice questions have a single correct answer. Set `multiple_correct=True` if your target has defined multiple correct answers (for example, a `target` of `["B", "C"]`). In this case the model is prompted to provide one or more answers, and the sample is scored correct only if each of these answers are provided. |
-| `shuffle` | If you specify `shuffle=True`, then the order of the answers presented to the model will be randomised (this may or may not affect results, depending on the nature of the questions and the model being evaluated). |
-
->>>>>>> 601e1d70
 : {tbl-colwidths=\[35,65\]}
 
 ### Self Critique
